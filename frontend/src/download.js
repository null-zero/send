--- conflicted
+++ resolved
@@ -1,12 +1,9 @@
 const FileReceiver = require('./fileReceiver');
-<<<<<<< HEAD
 const { notify, findMetric, sendEvent } = require('./utils');
+const bytes = require('bytes');
 const Storage = require('./storage');
 const storage = new Storage(localStorage);
-=======
-const { notify } = require('./utils');
-const bytes = require('bytes');
->>>>>>> 2bbb0f14
+
 const $ = require('jquery');
 require('jquery-circle-progress');
 
