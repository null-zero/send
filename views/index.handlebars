--- conflicted
+++ resolved
@@ -1,78 +1,16 @@
-<<<<<<< HEAD
-<div class="send-logo">
-  <img src="/resources/send_logo.svg"/>
-  <img src="/resources/send_logo_type.svg"/>
-</div>
-<div class="all">
-  <div id="page-one">
-    <div class="title" data-l10n-id="uploadPageHeader"></div>
-    <div class="description">
-      <div data-l10n-id="uploadPageExplainer"></div>
-      <a href="https://testpilot.firefox.com/experiments/send" class="link" data-l10n-id="uploadPageLearnMore"></a>
-    </div>
-    <div class="upload-window" >
-      <div id="upload-img"><img data-l10n-id="uploadSvgAlt" src="/resources/upload.svg"/></div>
-      <div id="upload-text" data-l10n-id="uploadPageDropMessage"></div>
-
-      <form method="post" action="upload" enctype="multipart/form-data">
-        <label for="file-upload" id="browse" 
-               data-l10n-id="uploadPageBrowseButton"></label>
-        <input id="file-upload" type="file" name="fileUploaded" />
-      </form>
-    </div>
-
-    <div id="file-list">
-      <table id="uploaded-files">
-        <thead>
-          <tr>
-            <!-- htmllint attr-bans="false" -->
-            <th width="35%" data-l10n-id="sentFilesTitle1"></th>
-            <th width="25%" data-l10n-id="sentFilesTitle2"></th>
-            <th width="21%" data-l10n-id="sentFilesTitle3"></th>
-            <th width="12%" data-l10n-id="sentFilesTitle4"></th>
-            <!-- htmllint tag-bans="$previous" -->
-          </tr>
-        </thead>
-        <tbody>
-
-        </tbody>
-      </table>
-    </div>
-  </div>
-
-  <div id="upload-progress">
-    <div class="title" id="upload-filename" data-l10n-id="uploadingPageHeader"></div>
-    <div class="description">
-
-    </div>
-    <!-- progress bar here -->
-    <div class="progress-bar" id="ul-progress">
-      <div class="percentage">
-        <span class="percent-number">0</span>
-        <span class="percent-sign">%</span>
-      </div>
-    </div>
-    <div class="upload">
-      <div class="progress-text"></div>
-      <div id="cancel-upload" 
-           data-l10n-id="uploadingPageCancel"></div>
-    </div>
-=======
 <div id="page-one">
-  <div class="title">
-    Private, Encrypted File Sharing
-  </div>
+  <div class="title" data-l10n-id="uploadPageHeader"></div>
   <div class="description">
-    Send files through a safe, private, and encrypted link that automatically expires to ensure your stuff does not remain online forever.<br> <a href="https://testpilot.firefox.com/experiments/send" class="link">Learn more</a>
+    <div data-l10n-id="uploadPageExplainer"></div>
+    <a href="https://testpilot.firefox.com/experiments/send" class="link" data-l10n-id="uploadPageLearnMore"></a>
   </div>
   <div class="upload-window" >
-    <div id="upload-img"><img src="/resources/upload.svg" alt="Upload"/></div>
-    <div id="upload-text">
-      Drop your files here to start uploading
-    </div>
+    <div id="upload-img"><img data-l10n-id="uploadSvgAlt" src="/resources/upload.svg"/></div>
+    <div id="upload-text" data-l10n-id="uploadPageDropMessage"></div>
 
     <form method="post" action="upload" enctype="multipart/form-data">
-      <label for="file-upload" id="browse" title="Upload file">Select a file on your computer</label>
+      <label for="file-upload" id="browse" 
+              data-l10n-id="uploadPageBrowseButton"></label>
       <input id="file-upload" type="file" name="fileUploaded" />
     </form>
   </div>
@@ -82,121 +20,65 @@
       <thead>
         <tr>
           <!-- htmllint attr-bans="false" -->
-          <th width="35%">File</th>
-          <th width="25%">Copy URL</th>
-          <th width="21%">Expires in</th>
-          <th width="12%">Delete</th>
+          <th width="35%" data-l10n-id="sentFilesTitle1"></th>
+          <th width="25%" data-l10n-id="sentFilesTitle2"></th>
+          <th width="21%" data-l10n-id="sentFilesTitle3"></th>
+          <th width="12%" data-l10n-id="sentFilesTitle4"></th>
           <!-- htmllint tag-bans="$previous" -->
         </tr>
       </thead>
       <tbody>
-
       </tbody>
     </table>
->>>>>>> 72b07b82
   </div>
 </div>
 
-<<<<<<< HEAD
-  <div id="share-link">
-    <div class="title" data-l10n-id="uploadSuccessTimingHeader"></div>
-    <div id="share-window">
-      <div id="copy-text" data-l10n-id="copyUrlFormLabel"></div>
-      <div id="copy">
-        <input id="link" type="url" value="" readonly/>
-        <button id="copy-btn" data-l10n-id="copyUrlFormButton"></button>
-      </div>
-      <button id="delete-file" data-l10n-id="deleteFileButton"></button>
-      <div class="send-new" data-l10n-id="sendAnotherFileLink"></div>
-    </div>
-=======
 <div id="upload-progress">
-  <div class="title" id="upload-filename">
-    Uploading Your File
->>>>>>> 72b07b82
-  </div>
-  <div class="description">
-
-<<<<<<< HEAD
-  <div id="upload-error">
-    <div class="title" data-l10n-id="errorPageHeader"></div>
-    <div class="expired-description" data-l10n-id="errorPageMessage"></div>
-    <img id="upload-error-img" data-l10n-id="errorAltText" src="/resources/illustration_error.svg"/>
-    <div class="send-new" data-l10n-id="sendAnotherFileLink"></div>
-=======
-  </div>
+  <div class="title" id="upload-filename" data-l10n-id="uploadingPageHeader"></div>
+  <div class="description"></div>
   <!-- progress bar here -->
   <div class="progress-bar" id="ul-progress">
     <div class="percentage">
       <span class="percent-number">0</span>
       <span class="percent-sign">%</span>
     </div>
->>>>>>> 72b07b82
   </div>
   <div class="upload">
     <div class="progress-text"></div>
-    <div id="cancel-upload" title="Cancel Upload">Cancel Upload</div>
+    <div id="cancel-upload" 
+          data-l10n-id="uploadingPageCancel"></div>
   </div>
+  
 </div>
 
-<<<<<<< HEAD
-  <div id="unsupported-browser">
-    <div class="title" data-l10n-id="notSupportedHeader"></div>
-    <div class="description" data-l10n-id="notSupportedDetail"></div>
-    <a id="dl-firefox" href="https://www.mozilla.org/firefox/new/?scene=2" target="_blank">
-      <img src="/resources/firefox_logo-only.svg" id="firefox-logo" alt="Firefox"/>
-      <div id="dl-firefox-text">Firefox<br>
-        <span data-l10n-id="downloadFirefoxButtonSub"></span>
-      </div>
-    </a>
-    <div class="unsupported-description" data-l10n-id="uploadPageExplainer"></div>
-  </div>
-=======
 <div id="share-link">
-  <div class="title">
-    This encrypted link will expire after 1 download or in 24 hours
-  </div>
+  <div class="title" data-l10n-id="uploadSuccessTimingHeader"></div>
   <div id="share-window">
-    <div id="copy-text">
-      Copy and share the link to send your file:
-    </div>
+    <div id="copy-text" data-l10n-id="copyUrlFormLabel"></div>
     <div id="copy">
       <input id="link" type="url" value="" readonly/>
-      <button id="copy-btn" title="Copy to Clipboard">Copy to Clipboard</button>
+      <button id="copy-btn" data-l10n-id="copyUrlFormButton"></button>
     </div>
-    <button id="delete-file" title="Delete file">Delete file</button>
-    <a class="send-new" title="Send another file">
-      Send another file
-    </a>
+    <button id="delete-file" data-l10n-id="deleteFileButton"></button>
+    <a class="send-new" data-l10n-id="sendAnotherFileLink"></a>
   </div>
 </div>
 
 <div id="upload-error">
-  <div class="title">
-    Something went wrong!
-  </div>
-  <div class="expired-description">
-    There has been an error uploading the file.
-  </div>
-  <img id="upload-error-img" src="/resources/illustration_error.svg" alt="Upload error" />
-  <a class="send-new" title="Send another file">
-    Send another file
-  </a>
->>>>>>> 72b07b82
+  <div class="title" data-l10n-id="errorPageHeader"></div>
+  <div class="expired-description" data-l10n-id="errorPageMessage"></div>
+  <img id="upload-error-img" data-l10n-id="errorAltText" src="/resources/illustration_error.svg"/>
+  <a class="send-new" data-l10n-id="sendAnotherFileLink"></a>
 </div>
 
 <div id="unsupported-browser">
-  <div class="title">
-    Your browser is not supported.
-  </div>
-  <div class="description">
-    Unfortunately this browser does not support the web technology that powers Firefox Send. You'll need to try another browser. We recommend Firefox!
-  </div>
+  <div class="title" data-l10n-id="notSupportedHeader"></div>
+  <div class="description" data-l10n-id="notSupportedDetail"></div>
   <a id="dl-firefox" href="https://www.mozilla.org/firefox/new/?scene=2" target="_blank">
     <img src="/resources/firefox_logo-only.svg" id="firefox-logo" alt="Firefox"/>
-    <div id="dl-firefox-text">Firefox<br><span>Free Download</span></div>
+    <div id="dl-firefox-text">Firefox<br>
+      <span data-l10n-id="downloadFirefoxButtonSub"></span>
+    </div>
   </a>
-  <div class="unsupported-description">
-    Send files through a safe, private, and encrypted link that automatically expires to ensure your stuff does not remain online forever.
-  </div>
+  <div class="unsupported-description" data-l10n-id="uploadPageExplainer"></div>
 </div>