--- conflicted
+++ resolved
@@ -40,16 +40,12 @@
   max_file_size: {
     format: Number,
     default: 1024 * 1024 * 1024 * 2,
-<<<<<<< HEAD
     env: 'MAX_FILE_SIZE'
-=======
-    env: 'P2P_MAX_FILE_SIZE'
   },
   expire_seconds: {
     format: Number,
     default: 86400,
     env: 'EXPIRE_SECONDS'
->>>>>>> 83880d97
   }
 });
 
