--- conflicted
+++ resolved
@@ -1,13 +1,10 @@
 /* global MAXFILESIZE */
 const FileSender = require('./fileSender');
-<<<<<<< HEAD
 const { notify, gcmCompliant, findMetric, sendEvent, ONE_DAY_IN_MS } = require('./utils');
+const bytes = require('bytes');
 const Storage = require('./storage');
 const storage = new Storage(localStorage);
-=======
-const { notify, gcmCompliant } = require('./utils');
-const bytes = require('bytes');
->>>>>>> 2bbb0f14
+
 const $ = require('jquery');
 require('jquery-circle-progress');
 
