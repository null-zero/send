/***     index.html     ***/
html {
  background: url('resources/send_bg.svg');
  font-family: -apple-system,
    BlinkMacSystemFont,
    'SF Pro Text',
    Helvetica,
    Arial,
    sans-serif;
  font-weight: 200;
  background-size: 100%;
  background-repeat: no-repeat;
  background-position: center top;
  height: 100%;
}

body {
  display: flex;
  flex-direction: column;
  margin: 0;
  min-height: 100vh;
  position: relative;
}

.header {
  align-items: flex-start;
  box-sizing: border-box;
  display: flex;
  justify-content: space-between;
  padding: 31px;
  width: 100%;
}

.send-logo {
  display: flex;
  position: relative;
  align-items: center;
}

.site-title {
  font-size: 34px;
  font-weight: 500;
  margin: 0;
  position: relative;
  top: -1px;
}

.site-subtitle {
  font-size: 12px;
  margin: 0 8px;
  color: #0c0c0d;
}

.site-subtitle a {
  font-weight: bold;
  color: #0c0c0d;
  transition: color 50ms;
}

.send-logo:hover a {
  color: #0297f8;
}

.feedback {
  background-color: #0297f8;
  background-image: url('resources/feedback.svg');
  background-position: 4px 6px;
  background-repeat: no-repeat;
  background-size: 14px;
  border-radius: 3px;
  border: 1px solid #0297f8;
  box-shadow: 0 1px 2px rgba(0, 0, 0, 0.1);
  color: #fff;
  cursor: pointer;
  display: block;
  float: right;
  font-size: 12px;
  line-height: 12px;
  opacity: 0.9;
  padding: 6px 6px 5px 20px;
}

.feedback:hover,
.feedback:focus {
  background-color: #0287e8;
}

.feedback:active {
  background-color: #0277d8;
}

.all {
  flex: 1;
  display: flex;
  flex-direction: column;
  justify-content: flex-start;
  max-width: 630px;
  margin: 0 auto;
  width: 96%;
}

input,
select,
textarea,
button {
  font-family: inherit;
}

a {
  text-decoration: none;
}

/**   page-one    **/
.title {
  font-size: 33px;
  line-height: 40px;
  margin: 20px auto;
  text-align: center;
  max-width: 520px;
  font-family: 'SF Pro Display', sans-serif;
}

.description {
  font-size: 15px;
  line-height: 23px;
  max-width: 630px;
  text-align: center;
  margin: 0 auto 60px;
  color: #0c0c0d;
<<<<<<< HEAD
  width: 92%;
=======
>>>>>>> d6823f49
}

.upload-window {
  border: 1px dashed rgba(0, 148, 251, 0.5);
  margin: 0 auto;
  height: 255px;
  border-radius: 4px;
  display: flex;
  justify-content: center;
  align-items: center;
  flex-direction: column;
  text-align: center;
  transition: transform 150ms;
  padding: 15px;
}

.upload-window.ondrag {
  border: 3px dashed rgba(0, 148, 251, 0.5);
  margin: 0 auto;
  height: 251px;
  transform: scale(1.04);
  border-radius: 4.2px;
  display: flex;
  justify-content: center;
  align-items: center;
  flex-direction: column;
  text-align: center;
}

.link {
  color: #0094fb;
  text-decoration: none;
}

#upload-text {
  font-size: 22px;
  color: #737373;
  margin: 20px 0 10px;
  font-family: 'SF Pro Display', sans-serif;
}

#browse {
  background: #0297f8;
  border-radius: 5px;
  font-size: 15px;
  color: #fff;
  width: 240px;
  height: 44px;
  display: flex;
  justify-content: center;
  align-items: center;
  cursor: pointer;
}

input[type="file"] {
  display: none;
}

#file-size-msg {
  font-size: 12px;
  line-height: 16px;
  color: #737373;
  margin-bottom: 22px;
}

/**   file-list   **/
th {
  font-size: 16px;
  color: #858585;
  font-weight: lighter;
  text-align: left;
  background: rgba(0, 148, 251, 0.05);
  height: 40px;
  border-top: 1px solid rgba(0, 148, 251, 0.1);
  padding: 0 19px;
}

td {
  font-size: 15px;
  vertical-align: top;
  color: #4a4a4a;
  padding: 17px 19px 0;
  line-height: 23px;
}

table {
  border-collapse: collapse;
  font-family: 'Segoe UI', 'SF Pro Text', sans-serif;
}

tbody {
  word-wrap: break-word;
}

#uploaded-files {
  margin: 45.3px auto;
  table-layout: fixed;
}

.icon-delete,
.icon-copy,
.icon-check {
  cursor: pointer;
}

/* Popup container */
.popup {
  position: relative;
  display: inline-block;
  cursor: pointer;
}

/* The actual popup (appears on top) */
.popup .popuptext {
  visibility: hidden;
  width: 160px;
  background-color: #555;
  color: #fff;
  text-align: center;
  border-radius: 6px;
  padding: 8px 0;
  position: absolute;
  z-index: 1;
  bottom: 20px;
  left: 50%;
  margin-left: -88px;
  transition: opacity 0.5s;
  opacity: 0;
  outline: 0;
}

/* Popup arrow */
.popup .popuptext::after {
  content: "";
  position: absolute;
  top: 100%;
  left: 50%;
  margin-left: -5px;
  border-width: 5px;
  border-style: solid;
  border-color: #555 transparent transparent;
}

.popup .show {
  visibility: visible;
  opacity: 1;
}

/**   upload-progress   **/
.progress-bar {
  margin-top: 3px;
  display: flex;
  justify-content: center;
  align-items: center;
  text-align: center;
}

.percentage {
  position: absolute;
  letter-spacing: -0.78px;
  font-family: 'Segoe UI', 'SF Pro Text', sans-serif;
}

.percent-number {
  font-size: 43.2px;
  line-height: 58px;
}

.percent-sign {
  font-size: 28.8px;
  color: rgb(104, 104, 104);
}

.upload {
  margin: 0 auto;
  display: flex;
  justify-content: center;
  align-items: center;
  flex-direction: column;
  text-align: center;
  font-size: 15px;
}

.progress-text {
  color: rgba(0, 0, 0, 0.5);
  letter-spacing: -0.4px;
  margin-top: 24px;
  margin-bottom: 74px;
}

#cancel-upload {
  color: #d70022;
  cursor: pointer;
  text-decoration: underline;
}

/**   share-link    **/
#share-window {
  margin: 0 auto;
  display: flex;
  justify-content: center;
  align-items: center;
  flex-direction: column;
}

#share-window-r > div {
  font-size: 12px;
  padding-bottom: 10px;
}

#copy {
  display: flex;
  flex-wrap: nowrap;
  width: 640px;
}

#copy-text {
  align-self: flex-start;
  margin-top: 60px;
  margin-bottom: 10px;
  color: #0c0c0d;
}

#link {
  flex: 1;
  height: 56px;
  border: 1px solid #0297f8;
  border-radius: 6px 0 0 6px;
  font-size: 24px;
  color: #737373;
  font-family: 'SF Pro Display', sans-serif;
  letter-spacing: 0;
  line-height: 23px;
  padding-left: 5px;
  padding-right: 5px;
}

#link:disabled {
  border: 1px solid #05a700;
  background: #fff;
}

#copy-btn {
<<<<<<< HEAD
  flex: 0 1 165px;
  background: #0297f8;
=======
  width: 165px;
  height: 60px;
  background: #0297f8;
  border: 1px solid #0297f8;
>>>>>>> d6823f49
  border-radius: 0 6px 6px 0;
  border: 1px solid #0297f8;
  color: white;
  cursor: pointer;
  font-size: 15px;
  height: 60px;
  padding-left: 10px;
  padding-right: 10px;
  white-space: nowrap;
}

#copy-btn:disabled {
  background: #05a700;
  border: 1px solid #05a700;
  cursor: auto;
}

#delete-file {
  width: 176px;
  height: 44px;
  background: #fff;
  border: 1px solid rgba(12, 12, 13, 0.3);
  border-radius: 5px;
  font-size: 15px;
  margin-top: 50px;
  margin-bottom: 12px;
  cursor: pointer;
  color: #313131;
}

.send-new {
  font-size: 15px;
  margin: auto;
  text-align: center;
  color: #0094fb;
  cursor: pointer;
  text-decoration: underline;
}

/*    upload-error    */
#upload-error {
  display: flex;
  justify-content: center;
  align-items: center;
  flex-direction: column;
  text-align: center;
}

#upload-error[hidden],
#unsupported-browser[hidden] {
  display: none;
}

#upload-error-img {
  margin-bottom: 90px;
  margin-top: 5px;
}

/*    unsupported-browser   */
#unsupported-browser {
  display: flex;
  justify-content: center;
  align-items: center;
  flex-direction: column;
}

.unsupported-description {
  font-size: 13px;
  line-height: 23px;
  text-align: center;
  color: #7d7d7d;
  margin: 0 auto 23px;
}

#firefox-logo {
  width: 70px;
}

#dl-firefox {
  margin-bottom: 181px;
  width: 260px;
  height: 80px;
  background: #12bc00;
  border-radius: 3px;
  cursor: pointer;
  border: 0;
  box-shadow: 0 5px 3px rgb(234, 234, 234);
  font-family: 'Fira Sans';
  font-weight: 500;
  color: #fff;
  font-size: 26px;
  display: flex;
  justify-content: center;
  align-items: center;
  line-height: 1;
}

#dl-firefox-text {
  text-align: left;
  margin-left: 20.4px;
}

#dl-firefox-text > span {
  font-family: 'Fira Sans';
  font-weight: 300;
  font-size: 18px;
  letter-spacing: -0.69px;
}

/**   download.html **/
#download-btn {
  font-size: 15px;
  color: white;
  width: 180px;
  height: 44px;
  margin-top: 20px;
  margin-bottom: 30px;
  text-align: center;
  background: #0297f8;
  border: 1px solid #0297f8;
  border-radius: 5px;
  font-weight: 300;
  cursor: pointer;
}

#download-btn:disabled {
  background: #47b04b;
  cursor: auto;
}

#download {
  margin: 0 auto;
  display: flex;
  justify-content: center;
  align-items: center;
  flex-direction: column;
  text-align: center;
}

#expired-img {
  margin: 51px 0 71px;
}

.expired-description {
  font-size: 15px;
  line-height: 23px;
  text-align: center;
  color: #7d7d7d;
  margin: 0 auto 23px;
}

#download-progress {
  margin: 0 auto;
  display: flex;
  justify-content: center;
  align-items: center;
  flex-direction: column;
  text-align: center;
}

#download-progress[hidden] {
  display: none;
}

#download-img {
  width: 283px;
  height: 196px;
}

/*    footer    */
.footer {
  right: 0;
  bottom: 0;
  left: 0;
  font-size: 15px;
  display: flex;
  align-items: flex-end;
  padding: 50px 10px 10px;
}

.mozilla-logo {
  width: 112px;
  height: 32px;
  margin-bottom: -5px;
}

.legal-links > a {
  margin-right: 30px;
  color: #858585;
}

.legal-links > a:visited {
  color: #858585;
}

.social-links {
  display: flex;
  justify-content: flex-end;
  flex: 1;
}

.social-links > a {
  margin-left: 30px;
}

.github,
.twitter {
  width: 32px;
  height: 32px;
  margin-bottom: -5px;
}

@media (max-width: 768px) {
  .description {
    margin: 0 auto 25px;
  }

  #copy {
    width: 100%;
  }

  #link {
    font-size: 18px;
  }

  .mozilla-logo {
    margin-left: -7px;
  }

  .legal-links > * {
    display: block;
    padding: 10px 0;
  }
}

@media (max-width: 520px) {
  #copy {
    width: 100%;
    flex-direction: column;
  }

  #link {
    font-size: 22px;
    padding: 15px 10px;
    border-radius: 6px 6px 0 0;
  }

  #copy-btn {
    border-radius: 0 0 6px 6px;
    flex: 0 1 65px;
  }

  th {
    font-size: 14px;
    padding: 0 5px;
  }

  td {
    font-size: 13px;
    padding: 17px 5px 0;
  }
}<|MERGE_RESOLUTION|>--- conflicted
+++ resolved
@@ -38,7 +38,8 @@
 }
 
 .site-title {
-  font-size: 34px;
+  color: #3e3d40;
+  font-size: 32px;
   font-weight: 500;
   margin: 0;
   position: relative;
@@ -46,14 +47,14 @@
 }
 
 .site-subtitle {
+  color: #3e3d40;
   font-size: 12px;
   margin: 0 8px;
-  color: #0c0c0d;
 }
 
 .site-subtitle a {
   font-weight: bold;
-  color: #0c0c0d;
+  color: #3e3d40;
   transition: color 50ms;
 }
 
@@ -127,10 +128,7 @@
   text-align: center;
   margin: 0 auto 60px;
   color: #0c0c0d;
-<<<<<<< HEAD
   width: 92%;
-=======
->>>>>>> d6823f49
 }
 
 .upload-window {
@@ -374,15 +372,8 @@
 }
 
 #copy-btn {
-<<<<<<< HEAD
   flex: 0 1 165px;
   background: #0297f8;
-=======
-  width: 165px;
-  height: 60px;
-  background: #0297f8;
-  border: 1px solid #0297f8;
->>>>>>> d6823f49
   border-radius: 0 6px 6px 0;
   border: 1px solid #0297f8;
   color: white;
@@ -595,7 +586,7 @@
   margin-bottom: -5px;
 }
 
-@media (max-width: 768px) {
+@media (max-device-width: 768px) {
   .description {
     margin: 0 auto 25px;
   }
@@ -618,7 +609,16 @@
   }
 }
 
-@media (max-width: 520px) {
+@media (max-device-width: 520px) {
+  .header {
+    flex-direction: column;
+    justify-content: flex-start;
+  }
+
+  .feedback {
+    margin-top: 10px;
+  }
+
   #copy {
     width: 100%;
     flex-direction: column;
