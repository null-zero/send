require('./common');
const FileReceiver = require('./fileReceiver');
const { notify, findMetric, sendEvent, gcmCompliant } = require('./utils');
const bytes = require('bytes');
const Storage = require('./storage');
const storage = new Storage(localStorage);

const $ = require('jquery');
require('jquery-circle-progress');

const Raven = window.Raven;

$(document).ready(function() {
  gcmCompliant()
    .then(function() {
      //link back to homepage
      $('.send-new').attr('href', window.location.origin);

      $('.send-new').click(function() {
        sendEvent('recipient', 'restarted', {
          cd2: 'completed'
        });
      });

<<<<<<< HEAD
      $('.legal-links a, .social-links a, #dl-firefox').click(function(target) {
        const metric = findMetric(target.currentTarget.href);
        // record exited event by recipient
        sendEvent('recipient', 'exited', {
          cd3: metric
=======
  $('.legal-links a, .social-links a, #dl-firefox').click(function(target) {
    const metric = findMetric(target.currentTarget.href);
    // record exited event by recipient
    sendEvent('recipient', 'exited', {
      cd3: metric
    });
  });

  const filename = $('#dl-filename').text();
  const bytelength = Number($('#dl-bytelength').text());
  const timeToExpiry = Number($('#dl-ttl').text());

  //initiate progress bar
  $('#dl-progress').circleProgress({
    value: 0.0,
    startAngle: -Math.PI / 2,
    fill: '#3B9DFF',
    size: 158,
    animation: { duration: 300 }
  });
  $('#download-btn').click(download);
  function download() {
    // Disable the download button to avoid accidental double clicks.
    $('#download-btn').attr('disabled', 'disabled');

    storage.totalDownloads += 1;

    const fileReceiver = new FileReceiver();
    const unexpiredFiles = storage.numFiles;

    fileReceiver.on('progress', progress => {
      window.onunload = function() {
        storage.referrer = 'cancelled-download';
        // record download-stopped (cancelled by tab close or reload)
        sendEvent('recipient', 'download-stopped', {
          cm1: bytelength,
          cm5: storage.totalUploads,
          cm6: unexpiredFiles,
          cm7: storage.totalDownloads,
          cd2: 'cancelled'
>>>>>>> 44ea0756
        });
      });

      const filename = $('#dl-filename').text();
      const bytelength = Number($('#dl-bytelength').text());
      const timeToExpiry = Number($('#dl-ttl').text());

      //initiate progress bar
      $('#dl-progress').circleProgress({
        value: 0.0,
        startAngle: -Math.PI / 2,
        fill: '#3B9DFF',
        size: 158,
        animation: { duration: 300 }
      });
      $('#download-btn').click(download);
      function download() {
        storage.totalDownloads += 1;

        const fileReceiver = new FileReceiver();
        const unexpiredFiles = storage.numFiles;

        fileReceiver.on('progress', progress => {
          window.onunload = function() {
            storage.referrer = 'cancelled-download';
            // record download-stopped (cancelled by tab close or reload)
            sendEvent('recipient', 'download-stopped', {
              cm1: bytelength,
              cm5: storage.totalUploads,
              cm6: unexpiredFiles,
              cm7: storage.totalDownloads,
              cd2: 'cancelled'
            });
          };

          $('#download-page-one').attr('hidden', true);
          $('#download-progress').removeAttr('hidden');
          const percent = progress[0] / progress[1];
          // update progress bar
          $('#dl-progress').circleProgress('value', percent);
          $('.percent-number').text(`${Math.floor(percent * 100)}`);
          $('.progress-text').text(
            `${filename} (${bytes(progress[0], {
              decimalPlaces: 1,
              fixedDecimals: true
            })} of ${bytes(progress[1], { decimalPlaces: 1 })})`
          );
        });

        let downloadEnd;
        fileReceiver.on('decrypting', isStillDecrypting => {
          // The file is being decrypted
          if (isStillDecrypting) {
            fileReceiver.removeAllListeners('progress');
            window.onunload = null;
            document.l10n.formatValue('decryptingFile').then(decryptingFile => {
              $('.progress-text').text(decryptingFile);
            });
          } else {
            downloadEnd = Date.now();
          }
        });

        fileReceiver.on('hashing', isStillHashing => {
          // The file is being hashed to make sure a malicious user hasn't tampered with it
          if (isStillHashing) {
            document.l10n.formatValue('verifyingFile').then(verifyingFile => {
              $('.progress-text').text(verifyingFile);
            });
          } else {
            $('.progress-text').text(' ');
            document.l10n
              .formatValues('downloadNotification', 'downloadFinish')
              .then(translated => {
                notify(translated[0]);
                $('.title').text(translated[1]);
              });
          }
        });

        const startTime = Date.now();

        // record download-started by recipient
        sendEvent('recipient', 'download-started', {
          cm1: bytelength,
          cm4: timeToExpiry,
          cm5: storage.totalUploads,
          cm6: unexpiredFiles,
          cm7: storage.totalDownloads
        });

        fileReceiver
          .download()
          .catch(err => {
            // record download-stopped (errored) by recipient
            sendEvent('recipient', 'download-stopped', {
              cm1: bytelength,
              cm5: storage.totalUploads,
              cm6: unexpiredFiles,
              cm7: storage.totalDownloads,
              cd2: 'errored',
              cd6: err
            });

            if (err.message === 'notfound') {
              location.reload();
            } else {
              document.l10n.formatValue('errorPageHeader').then(translated => {
                $('.title').text(translated);
              });
              $('#download-btn').attr('hidden', true);
              $('#expired-img').removeAttr('hidden');
            }
            throw err;
          })
          .then(([decrypted, fname]) => {
            const endTime = Date.now();
            const totalTime = endTime - startTime;
            const downloadTime = endTime - downloadEnd;
            const downloadSpeed = bytelength / (downloadTime / 1000);

            storage.referrer = 'completed-download';
            // record download-stopped (completed) by recipient
            sendEvent('recipient', 'download-stopped', {
              cm1: bytelength,
              cm2: totalTime,
              cm3: downloadSpeed,
              cm5: storage.totalUploads,
              cm6: unexpiredFiles,
              cm7: storage.totalDownloads,
              cd2: 'completed'
            });

            const dataView = new DataView(decrypted);
            const blob = new Blob([dataView]);
            const downloadUrl = URL.createObjectURL(blob);

            const a = document.createElement('a');
            a.href = downloadUrl;
            if (window.navigator.msSaveBlob) {
              // if we are in microsoft edge or IE
              window.navigator.msSaveBlob(blob, fname);
              return;
            }
            a.download = fname;
            document.body.appendChild(a);
            a.click();
          })
          .catch(err => {
            Raven.captureException(err);
            return Promise.reject(err);
          });
      }
    })
    .catch(err => {
      sendEvent('sender', 'unsupported', {
        cd6: err
      }).then(() => {
        location.replace('/unsupported/gcm');
      });
    });
});<|MERGE_RESOLUTION|>--- conflicted
+++ resolved
@@ -22,54 +22,11 @@
         });
       });
 
-<<<<<<< HEAD
       $('.legal-links a, .social-links a, #dl-firefox').click(function(target) {
         const metric = findMetric(target.currentTarget.href);
         // record exited event by recipient
         sendEvent('recipient', 'exited', {
           cd3: metric
-=======
-  $('.legal-links a, .social-links a, #dl-firefox').click(function(target) {
-    const metric = findMetric(target.currentTarget.href);
-    // record exited event by recipient
-    sendEvent('recipient', 'exited', {
-      cd3: metric
-    });
-  });
-
-  const filename = $('#dl-filename').text();
-  const bytelength = Number($('#dl-bytelength').text());
-  const timeToExpiry = Number($('#dl-ttl').text());
-
-  //initiate progress bar
-  $('#dl-progress').circleProgress({
-    value: 0.0,
-    startAngle: -Math.PI / 2,
-    fill: '#3B9DFF',
-    size: 158,
-    animation: { duration: 300 }
-  });
-  $('#download-btn').click(download);
-  function download() {
-    // Disable the download button to avoid accidental double clicks.
-    $('#download-btn').attr('disabled', 'disabled');
-
-    storage.totalDownloads += 1;
-
-    const fileReceiver = new FileReceiver();
-    const unexpiredFiles = storage.numFiles;
-
-    fileReceiver.on('progress', progress => {
-      window.onunload = function() {
-        storage.referrer = 'cancelled-download';
-        // record download-stopped (cancelled by tab close or reload)
-        sendEvent('recipient', 'download-stopped', {
-          cm1: bytelength,
-          cm5: storage.totalUploads,
-          cm6: unexpiredFiles,
-          cm7: storage.totalDownloads,
-          cd2: 'cancelled'
->>>>>>> 44ea0756
         });
       });
 
@@ -87,6 +44,9 @@
       });
       $('#download-btn').click(download);
       function download() {
+        // Disable the download button to avoid accidental double clicks.
+        $('#download-btn').attr('disabled', 'disabled');
+        
         storage.totalDownloads += 1;
 
         const fileReceiver = new FileReceiver();
